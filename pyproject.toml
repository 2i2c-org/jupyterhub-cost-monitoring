--- conflicted
+++ resolved
@@ -8,10 +8,7 @@
     "boto3>=1.39.12",
     "flask>=3.1.1",
     "requests>=2.32.4",
-<<<<<<< HEAD
-=======
     "yarl>=1.20.1",
->>>>>>> 5f7539cc
 ]
 
 [dependency-groups]
