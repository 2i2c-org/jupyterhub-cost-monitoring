--- conflicted
+++ resolved
@@ -1,10 +1,6 @@
 from datetime import datetime, timedelta, timezone
 
-<<<<<<< HEAD
-from flask import Flask, render_template_string, request, url_for
-=======
 from fastapi import FastAPI, Query
->>>>>>> 1fc0d0f8
 
 from .const_usage import USAGE_MAP
 from .logs import get_logger
@@ -74,40 +70,12 @@
         return from_date, to_date
 
 
-<<<<<<< HEAD
-
-@app.route("/")
-def index():
-    links = []
-    for rule in app.url_map.iter_rules():
-        # Skip static routes and those requiring parameters
-        if rule.endpoint != "static" and len(rule.arguments) == 0:
-            url = url_for(rule.endpoint)
-            links.append((rule.endpoint, url))
-
-    # Render links using a simple HTML template
-    return render_template_string(
-        """
-        <h1>Available Endpoints</h1>
-        <ul>
-        {% for endpoint, url in links %}
-            <li><a href="{{ url }}">{{ endpoint }}</a></li>
-        {% endfor %}
-        </ul>
-    """,
-        links=links,
-    )
-
-
-@app.route("/health/ready")
-=======
 @app.get("/")
 def index():
     return {"message": "Welcome to the JupyterHub Cost Monitoring API"}
 
 
 @app.get("/health/ready")
->>>>>>> 1fc0d0f8
 def ready():
     """
     Readiness probe endpoint.
