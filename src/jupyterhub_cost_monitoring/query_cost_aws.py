--- conflicted
+++ resolved
@@ -385,78 +385,6 @@
         group_by=[GROUP_BY_SERVICE_DIMENSION],
     )
 
-<<<<<<< HEAD
-    # response["ResultsByTime"] is a list with entries looking like this...
-    #
-    # [
-    #     {
-    #         "TimePeriod": {"Start": "2024-08-30", "End": "2024-08-31"},
-    #         "Total": {},
-    #         "Groups": [
-    #             {
-    #                 "Keys": ["AWS Backup"],
-    #                 "Metrics": {
-    #                     "UnblendedCost": {"Amount": "2.4763369432", "Unit": "USD"}
-    #                 },
-    #             },
-    #             {
-    #                 "Keys": ["EC2 - Other"],
-    #                 "Metrics": {
-    #                     "UnblendedCost": {"Amount": "3.2334814259", "Unit": "USD"}
-    #                 },
-    #             },
-    #             {
-    #                 "Keys": ["Amazon Elastic Compute Cloud - Compute"],
-    #                 "Metrics": {
-    #                     "UnblendedCost": {"Amount": "12.5273401469", "Unit": "USD"}
-    #                 },
-    #             },
-    #             {
-    #                 "Keys": ["Amazon Elastic Container Service for Kubernetes"],
-    #                 "Metrics": {"UnblendedCost": {"Amount": "2.4", "Unit": "USD"}},
-    #             },
-    #             {
-    #                 "Keys": ["Amazon Elastic File System"],
-    #                 "Metrics": {
-    #                     "UnblendedCost": {"Amount": "9.4433542756", "Unit": "USD"}
-    #                 },
-    #             },
-    #             {
-    #                 "Keys": ["Amazon Elastic Load Balancing"],
-    #                 "Metrics": {
-    #                     "UnblendedCost": {"Amount": "0.6147035689", "Unit": "USD"}
-    #                 },
-    #             },
-    #             {
-    #                 "Keys": ["Amazon Simple Storage Service"],
-    #                 "Metrics": {
-    #                     "UnblendedCost": {"Amount": "0.1094078516", "Unit": "USD"}
-    #                 },
-    #             },
-    #             {
-    #                 "Keys": ["Amazon Virtual Private Cloud"],
-    #                 "Metrics": {
-    #                     "UnblendedCost": {"Amount": "0.24867778", "Unit": "USD"}
-    #                 },
-    #             },
-    #         ],
-    #         "Estimated": False,
-    #     },
-    # ]
-    #
-=======
-    filter["And"].append(FILTER_HOME_STORAGE_COSTS)
-
-    home_storage_ebs_cost_response = query_aws_cost_explorer(
-        metrics=[METRICS_UNBLENDED_COST],
-        granularity=GRANULARITY_DAILY,
-        from_date=from_date,
-        to_date=to_date,
-        filter=filter,
-        group_by=[GROUP_BY_SERVICE_DIMENSION],
-    )
->>>>>>> 84c7e7ac
-
     # processed_response is a list with entries looking like this...
     #
     # [
