"""
Queries to AWS Cost Explorer to get different kinds of cost data.
"""

import functools
from datetime import datetime, timezone
from pprint import pformat

import boto3

from .cache import ttl_lru_cache
from .const_cost_aws import (
    FILTER_ATTRIBUTABLE_COSTS,
    FILTER_FIXED_COSTS,
    FILTER_HOME_STORAGE_COSTS,
    FILTER_USAGE_COSTS,
    GRANULARITY_DAILY,
    GROUP_BY_HUB_TAG,
    GROUP_BY_SERVICE_DIMENSION,
    METRICS_UNBLENDED_COST,
    SERVICE_COMPONENT_MAP,
)
from .logs import get_logger
from .query_usage import query_usage

logger = get_logger(__name__)
aws_ce_client = boto3.client("ce")


@functools.cache
def _get_component_name(service_name):
    if service_name in SERVICE_COMPONENT_MAP:
        return SERVICE_COMPONENT_MAP[service_name]
    else:
        # only printed once per service name thanks to memoization
        logger.warning(f"Service '{service_name}' not categorized as a component yet")
        return "other"


def query_aws_cost_explorer(metrics, granularity, from_date, to_date, filter, group_by):
    """
    Function meant to be responsible for making the API call and handling
    pagination etc. Currently pagination isn't handled.
    """
    # ref: https://boto3.amazonaws.com/v1/documentation/api/latest/reference/services/ce/client/get_cost_and_usage.html#get-cost-and-usage
    response = aws_ce_client.get_cost_and_usage(
        Metrics=metrics,
        Granularity=granularity,
        TimePeriod={"Start": from_date, "End": to_date},
        Filter=filter,
        GroupBy=group_by,
    )
    # FIXME: Handle pagination, but until this is a need, error loudly instead
    #        of accounting partial costs only.
    if response.get("NextPageToken"):
        raise ValueError(
            f"A query with from '{from_date}' and to '{to_date}' led to "
            "jupyterhub-cost-monitoring needing to handle a paginated response "
            "and that hasn't been worked yet, it needs to be fixed."
        )

    return response


@ttl_lru_cache(seconds_to_live=3600)
def query_hub_names(from_date, to_date):
    # ref: https://boto3.amazonaws.com/v1/documentation/api/latest/reference/services/ce/client/get_tags.html
    response = aws_ce_client.get_tags(
        TimePeriod={"Start": from_date, "End": to_date},
        TagKey="2i2c:hub-name",
    )
<<<<<<< HEAD
    # response looks like...
    #
    # {
    #     "Tags": ["", "prod", "staging", "workshop"],
    #     "ReturnSize": 4,
    #     "TotalSize": 4,
    #     "ResponseMetadata": {
    #         "RequestId": "23736d32-9929-4b6a-8c4f-d80b1487ed37",
    #         "HTTPStatusCode": 200,
    #         "HTTPHeaders": {
    #             "date": "Fri, 20 Sep 2024 12:42:13 GMT",
    #             "content-type": "application/x-amz-json-1.1",
    #             "content-length": "70",
    #             "connection": "keep-alive",
    #             "x-amzn-requestid": "23736d32-9929-4b6a-8c4f-d80b1487ed37",
    #             "cache-control": "no-cache",
    #         },
    #         "RetryAttempts": 0,
    #     },
    # }
    #
    # The empty string is replaced with "support"
    #
=======

>>>>>>> 1916c8d9
    hub_names = [t or "support" for t in response["Tags"]]
    return hub_names


@ttl_lru_cache(seconds_to_live=3600)
def query_total_costs(from_date, to_date):
    """
    A query with processing of the response tailored to report both the total
    AWS account cost, and the total attributable cost.

    Not all costs will be successfully attributed, such as the cost of accessing
    the AWS Cost Explorer API - its not something that can be attributed based
    on a tag.
    """
    total_account_costs = _query_total_costs(
        from_date, to_date, add_attributable_costs_filter=False
    )
    total_attributable_costs = _query_total_costs(
        from_date, to_date, add_attributable_costs_filter=True
    )

    processed_response = total_account_costs + total_attributable_costs

    # the infinity plugin appears needs us to sort by date, otherwise it fails
    # to distinguish time series by the name field for some reason
    processed_response = sorted(processed_response, key=lambda x: x["date"])

    return processed_response


@ttl_lru_cache(seconds_to_live=3600)
def _query_total_costs(from_date, to_date, add_attributable_costs_filter):
    """
    A query with processing of the response tailored to report total costs.

    It can either be the total account costs, or only the attributable costs.
    """
    if add_attributable_costs_filter:
        name = "attributable"
        filter = {
            "And": [
                FILTER_USAGE_COSTS,
                FILTER_ATTRIBUTABLE_COSTS,
            ]
        }
    else:
        name = "account"
        filter = FILTER_USAGE_COSTS

    response = query_aws_cost_explorer(
        metrics=[METRICS_UNBLENDED_COST],
        granularity=GRANULARITY_DAILY,
        from_date=from_date,
        to_date=to_date,
        filter=filter,
        group_by=[],
    )

    processed_response = [
        {
            "date": e["TimePeriod"]["Start"],
            "cost": f"{float(e['Total']['UnblendedCost']['Amount']):.2f}",
            "name": name,
        }
        for e in response["ResultsByTime"]
    ]
    return processed_response


@ttl_lru_cache(seconds_to_live=3600)
def query_total_costs_per_hub(from_date, to_date):
    """
    A query with processing of the response tailored to report total costs per
    hub, where costs not attributed to a specific hub is listed under 'support'.
    """
    response = query_aws_cost_explorer(
        metrics=[METRICS_UNBLENDED_COST],
        granularity=GRANULARITY_DAILY,
        from_date=from_date,
        to_date=to_date,
        filter={
            "And": [
                FILTER_USAGE_COSTS,
                FILTER_ATTRIBUTABLE_COSTS,
            ]
        },
        group_by=[
            GROUP_BY_HUB_TAG,
        ],
    )

    processed_response = []
    for e in response["ResultsByTime"]:
        processed_response.extend(
            [
                {
                    "date": e["TimePeriod"]["Start"],
                    "cost": f"{float(g['Metrics']['UnblendedCost']['Amount']):.2f}",
                    "name": g["Keys"][0].split("$", maxsplit=1)[1] or "support",
                }
                for g in e["Groups"]
            ]
        )

    return processed_response


def _process_home_storage_costs(entries_by_date, home_storage_ebs_cost_response):
    """
    Helper function to get home storage costs and deduct this from the compute component costs.
    This is because EBS volumes are included in the EC2 - Other service, which is mapped to the
    compute component by default.

    Args:
        entries_by_date: Dictionary indexed by date containing component entries
        home_storage_ebs_cost_response: AWS Cost Explorer response for home storage EBS costs
    """
    for home_e in home_storage_ebs_cost_response["ResultsByTime"]:
        date = home_e["TimePeriod"]["Start"]

        # Calculate total home storage cost for this date
        home_storage_cost = 0.0
        for g in home_e["Groups"]:
            if g["Keys"][0] == "EC2 - Other":
                home_storage_cost += float(g["Metrics"]["UnblendedCost"]["Amount"])

        if home_storage_cost > 0:
            date_entries = entries_by_date.get(date, {})

            # Subtract from compute component (EC2 - Other maps to compute)
            compute_entry = date_entries.get("compute")
            if compute_entry:
                current_compute_cost = float(compute_entry["cost"])
                new_compute_cost = max(0.0, current_compute_cost - home_storage_cost)
                compute_entry["cost"] = f"{new_compute_cost:.2f}"
                logger.debug(
                    f"Adjusted compute cost for {date}: {current_compute_cost:.2f} -> {new_compute_cost:.2f}"
                )

            # Add to home storage component
            home_storage_entry = date_entries.get("home storage")
            if home_storage_entry:
                current_home_storage_cost = float(home_storage_entry["cost"])
                new_home_storage_cost = current_home_storage_cost + home_storage_cost
                home_storage_entry["cost"] = f"{new_home_storage_cost:.2f}"
                logger.debug(
                    f"Updated home storage cost for {date}: {current_home_storage_cost:.2f} -> {new_home_storage_cost:.2f}"
                )
            else:
                # Create new home storage entry if it doesn't exist
                new_entry = {
                    "date": date,
                    "cost": f"{home_storage_cost:.2f}",
                    "component": "home storage",
                }
                # Update index
                if date not in entries_by_date:
                    entries_by_date[date] = {}
                entries_by_date[date]["home storage"] = new_entry
                logger.debug(
                    f"Added new home storage entry for {date}: {home_storage_cost:.2f}"
                )


def _add_hub_filter(filter_dict: dict, hub_name: str = None) -> None:
    """
    Add hub-specific filtering to a given filter dictionary.

    Args:
        filter_dict: The filter dictionary to modify (must have "And" key)
        hub_name: The hub name to filter by. If "support", filters for absent hub tags.
                 If a specific name, filters for that hub. If None, no filter added.
    """
    if hub_name == "support":
        filter_dict["And"].append(
            {
                "Tags": {
                    "Key": "2i2c:hub-name",
                    "MatchOptions": ["ABSENT"],
                },
            }
        )
    elif hub_name:
        filter_dict["And"].append(
            {
                "Tags": {
                    "Key": "2i2c:hub-name",
                    "Values": [hub_name],
                    "MatchOptions": ["EQUALS"],
                },
            }
        )


def _create_base_filter() -> dict:
    """
    Create the base filter used for most cost queries.

    Returns:
        Base filter dictionary with usage and attributable cost filters
    """
    return {
        "And": [
            FILTER_USAGE_COSTS,
            FILTER_ATTRIBUTABLE_COSTS,
        ]
    }


def _process_fixed_costs(entries_by_date, fixed_cost_response):
    """
    Helper function to get fixed costs and deduct this from compute costs.

    This is because core node compute and root volumes, support EBS volumes
    and NAT Gateway (if it exists), are mapped to compute by default under
    the EC2 - Other service.

    Args:
        entries_by_date: Dictionary indexed by date containing component entries
        fixed_cost_response: AWS Cost Explorer response for fixed costs
    """
    logger.debug(
        f"Processing fixed costs: {pformat(fixed_cost_response['ResultsByTime'])}"
    )
    for fixed_e in fixed_cost_response["ResultsByTime"]:
        date = fixed_e["TimePeriod"]["Start"]

        # Calculate total fixed cost for this date
        fixed_cost = 0.0
        for g in fixed_e["Groups"]:
            fixed_cost += float(g["Metrics"]["UnblendedCost"]["Amount"])

        if fixed_cost > 0:
            date_entries = entries_by_date.get(date, {})

            # Subtract from compute component (EC2 - Other maps to compute)
            compute_entry = date_entries.get("compute")
            if compute_entry:
                current_compute_cost = float(compute_entry["cost"])
                new_compute_cost = max(0.0, current_compute_cost - fixed_cost)
                compute_entry["cost"] = f"{new_compute_cost:.2f}"
                logger.debug(
                    f"Adjusted compute cost for {date} (fixed cost): {current_compute_cost:.2f} -> {new_compute_cost:.2f}"
                )

            # Add to fixed component
            fixed_entry = date_entries.get("fixed")
            if fixed_entry:
                current_fixed_cost = float(fixed_entry["cost"])
                new_fixed_cost = current_fixed_cost + fixed_cost
                fixed_entry["cost"] = f"{new_fixed_cost:.2f}"
                logger.debug(
                    f"Updated fixed cost for {date}: {current_fixed_cost:.2f} -> {new_fixed_cost:.2f}"
                )
            else:
                # Create new fixed entry if it doesn't exist
                new_entry = {
                    "date": date,
                    "cost": f"{fixed_cost:.2f}",
                    "component": "fixed",
                }
                # Update index
                if date not in entries_by_date:
                    entries_by_date[date] = {}
                entries_by_date[date]["fixed"] = new_entry
                logger.debug(f"Added new fixed entry for {date}: {fixed_cost:.2f}")


@ttl_lru_cache(seconds_to_live=3600)
def query_total_costs_per_component(
    from_date: str, to_date: str, hub_name: str = None, component: str = None
):
    """
    A query with processing of the response tailored to report total costs per
    component - a grouping of services.

    Args:
        from_date: Start date for the query (YYYY-MM-DD format)
        to_date: End date for the query (YYYY-MM-DD format)
        hub_name: The hub name to filter by. If "support", filters for support costs
                  not tied to any specific hub. If a specific name, filters for that hub.
                  If None, queries all hubs.
        component: The component to filter by. If None, queries all components.

    Returns:
        List of dicts with keys: date, cost, component
    """
    # Create base filter and add hub-specific filtering
    base_filter = _create_base_filter()
    _add_hub_filter(base_filter, hub_name)

    response = query_aws_cost_explorer(
        metrics=[METRICS_UNBLENDED_COST],
        granularity=GRANULARITY_DAILY,
        from_date=from_date,
        to_date=to_date,
        filter=base_filter,
        group_by=[GROUP_BY_SERVICE_DIMENSION],
    )

    # processed_response is a list with entries looking like this...
    #
    # [
    #     {
    #         "date": "2024-08-30",
    #         "cost": "12.19",
    #         "name": "home storage",
    #     },
    # ]
    #
    processed_response = []

    logger.debug(f"Processing response: {pformat(response['ResultsByTime'])}")

    for e in response["ResultsByTime"]:
        # coalesce service costs to component costs
        component_costs = {}
        for g in e["Groups"]:
            service_name = g["Keys"][0]
            component_name = _get_component_name(service_name)
            cost = float(g["Metrics"]["UnblendedCost"]["Amount"])
            component_costs[component_name] = (
                component_costs.get(component_name, 0.0) + cost
            )

        # Filter to specific component if requested
        logger.debug(f"Component costs before filtering: {component_costs}")
        if component:
            component_costs = {
                k: v for k, v in component_costs.items() if k == component
            }

        processed_response.extend(
            [
                {
                    "date": e["TimePeriod"]["Start"],
                    "cost": f"{cost:.2f}",
                    "component": component_name,
                }
                for component_name, cost in component_costs.items()
            ]
        )

    # Create index for faster lookups by date and component name
    entries_by_date = {}
    for entry in processed_response:
        date = entry["date"]
        if date not in entries_by_date:
            entries_by_date[date] = {}
        entries_by_date[date][entry["component"]] = entry

    logger.debug(f"Entries by date before deduplication: {entries_by_date}\n\n")

    # EC2 - Other is a service that can include costs for EBS volumes and snapshots
    # By default, these costs are mapped to the compute component, but
    # a part of the costs from EBS volumes and snapshots can be attributed to "home storage" too
    # so we need to query those costs separately and adjust the compute costs

    # Create home storage filter using the same base filter and hub filtering
    home_storage_filter = _create_base_filter()
    _add_hub_filter(home_storage_filter, hub_name)
    home_storage_filter["And"].append(FILTER_HOME_STORAGE_COSTS)

    home_storage_ebs_cost_response = query_aws_cost_explorer(
        metrics=[METRICS_UNBLENDED_COST],
        granularity=GRANULARITY_DAILY,
        from_date=from_date,
        to_date=to_date,
        filter=home_storage_filter,
        group_by=[GROUP_BY_SERVICE_DIMENSION],
    )

    # Process home storage costs and adjust compute costs accordingly
    _process_home_storage_costs(entries_by_date, home_storage_ebs_cost_response)

    logger.debug(
        f"Entries by date after home storage processing: {entries_by_date}\n\n"
    )

    # Query fixed costs (core nodes, hub databases, support components)
    # These should be subtracted from compute and added to a "fixed" component
    fixed_cost_filter = _create_base_filter()
    _add_hub_filter(fixed_cost_filter, hub_name)
    fixed_cost_filter["And"].append(FILTER_FIXED_COSTS)

    fixed_cost_response = query_aws_cost_explorer(
        metrics=[METRICS_UNBLENDED_COST],
        granularity=GRANULARITY_DAILY,
        from_date=from_date,
        to_date=to_date,
        filter=fixed_cost_filter,
        group_by=[GROUP_BY_SERVICE_DIMENSION],
    )

    # Process fixed costs and adjust compute costs accordingly
    _process_fixed_costs(entries_by_date, fixed_cost_response)

    logger.debug(f"Entries by date after fixed cost processing: {entries_by_date}\n\n")

    # Generate final response from index, sorted by date
    final_response = []
    for date in sorted(entries_by_date.keys()):
        for _, entry in entries_by_date[date].items():
            if component and entry["component"] != component:
                continue
            final_response.append(entry)

    return final_response


@ttl_lru_cache(seconds_to_live=3600)
def query_total_costs_per_user(
    from_date, to_date, hub: str = None, component: str = None, user: str = None
):
    """
    Query total costs per user by combining AWS costs with Prometheus usage data.

    This function calculates individual user costs by:
    1. Getting total AWS costs per component (compute, home storage) from Cost Explorer
    2. Getting usage fractions per user from Prometheus metrics
    3. Multiplying total costs by each user's usage fraction

    Args:
        from_date: Start date for the query (YYYY-MM-DD format)
        to_date: End date for the query (YYYY-MM-DD format)
        hub: The hub namespace to query (optional, if None queries all hubs)
        component: The component to query (optional, if None queries all components)
        user: The user to query (optional, if None queries all users)

    Returns:
        List of dicts with keys: date, hub, component, user, value (cost in USD)
        Results are sorted by date, hub, component, then value (highest cost first)
    """
    costs_per_component = query_total_costs_per_component(from_date, to_date, hub)

    costs_by_date = {}
    for entry in costs_per_component:
        costs_by_date.setdefault(entry["date"], {})[entry["component"]] = float(
            entry["cost"]
        )

    # Convert dates to Unix timestamps for Prometheus query
    # Treat from_date and to_date as UTC midnight
    # TODO: double check timezone handling
    start_dt = datetime.strptime(from_date, "%Y-%m-%d").replace(tzinfo=timezone.utc)
    end_dt = datetime.strptime(to_date, "%Y-%m-%d").replace(tzinfo=timezone.utc)
    prometheus_from = str(
        int(start_dt.replace(hour=0, minute=0, second=0, microsecond=0).timestamp())
    )
    prometheus_to = str(
        int(end_dt.replace(hour=0, minute=0, second=0, microsecond=0).timestamp())
    )

    # Get user usage percentages from Prometheus
    usage_shares = query_usage(
        prometheus_from,
        prometheus_to,
        hub_name=hub,
        component_name=component,
        user_name=user,
    )

    results = []
    for entry in usage_shares:
        date = entry["date"]
        component = entry["component"]
        usage_share = entry["value"]
        if date in costs_by_date and component in costs_by_date[date]:
            total_cost_for_component = costs_by_date[date][component]
            entry["value"] = round(
                usage_share * total_cost_for_component, 4
            )  # Adjust usage share to cost
            results.append(entry)
    results.sort(
        key=lambda x: (x["date"], x["hub"], x["component"], -float(x["value"]))
    )
    return results<|MERGE_RESOLUTION|>--- conflicted
+++ resolved
@@ -69,33 +69,6 @@
         TimePeriod={"Start": from_date, "End": to_date},
         TagKey="2i2c:hub-name",
     )
-<<<<<<< HEAD
-    # response looks like...
-    #
-    # {
-    #     "Tags": ["", "prod", "staging", "workshop"],
-    #     "ReturnSize": 4,
-    #     "TotalSize": 4,
-    #     "ResponseMetadata": {
-    #         "RequestId": "23736d32-9929-4b6a-8c4f-d80b1487ed37",
-    #         "HTTPStatusCode": 200,
-    #         "HTTPHeaders": {
-    #             "date": "Fri, 20 Sep 2024 12:42:13 GMT",
-    #             "content-type": "application/x-amz-json-1.1",
-    #             "content-length": "70",
-    #             "connection": "keep-alive",
-    #             "x-amzn-requestid": "23736d32-9929-4b6a-8c4f-d80b1487ed37",
-    #             "cache-control": "no-cache",
-    #         },
-    #         "RetryAttempts": 0,
-    #     },
-    # }
-    #
-    # The empty string is replaced with "support"
-    #
-=======
-
->>>>>>> 1916c8d9
     hub_names = [t or "support" for t in response["Tags"]]
     return hub_names
 
